--- conflicted
+++ resolved
@@ -4,7 +4,6 @@
 
 import abc
 
-from . import datamodel
 from .messaging.json_convert import json_converter
 
 __docformat__ = "restructuredtext"
@@ -18,15 +17,9 @@
         """
         pass
 
-<<<<<<< HEAD
     @abc.abstractmethod
-    def observe(self, round_, turn, universe, events):
+    def observe(self, universe, events):
         pass
-=======
-    def observe(self, universe, game_state):
-        raise NotImplementedError(
-                "You must override the 'observe' method in your viewer")
->>>>>>> 2e66eaf3
 
 class DevNullViewer(AbstractViewer):
     """ A viewer that simply ignores everything. """
