--- conflicted
+++ resolved
@@ -130,12 +130,8 @@
         for round_index in range(self.game_time):
             if not self.play_round(round_index):
                 return
-<<<<<<< HEAD
+
         # If we arrive here and have not returned due to a TeamWins event
-        # the game has ended without a definitive winner
-        # TODO: what if its a draw?
-=======
->>>>>>> b5086e38
         events = TypeAwareList(base_class=datamodel.UniverseEvent)
 
         if self.universe.teams[0].score > self.universe.teams[1].score:
