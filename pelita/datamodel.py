--- conflicted
+++ resolved
@@ -1,12 +1,10 @@
 """ The datamodel. """
+
+import copy
 
 from pelita.layout import Layout
 from pelita.containers import Mesh, new_pos, MazeComponent, Maze, TypeAwareList
-<<<<<<< HEAD
-import copy
-=======
 from pelita.messaging.json_convert import serializable
->>>>>>> aeebe3a6
 
 __docformat__ = "restructuredtext"
 
