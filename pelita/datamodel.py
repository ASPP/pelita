--- conflicted
+++ resolved
@@ -303,184 +303,6 @@
             item[tupled_attr] = tuple(item[tupled_attr])
         return cls(**item)
 
-<<<<<<< HEAD
-class UniverseEvent(object):
-    """ Base class for all events in a Universe. """
-
-    def __eq__(self, other):
-        return type(self) == type(other) and self.__dict__ == other.__dict__
-
-    def __ne__(self, other):
-        return not (self == other)
-
-    def _to_json_dict(self):
-        return dict(self.__dict__)
-
-    @classmethod
-    def _from_json_dict(cls, item):
-        # Events must take care to convert tuples in their __init__ method
-        return cls(**item)
-
-@serializable
-class BotMoves(UniverseEvent):
-    """ Signifies that a bot has moved.
-
-    Parameters
-    ----------
-    bot_index : int
-        index of the bot
-
-    """
-    def __init__(self, bot_index, old_pos, new_pos):
-        self.bot_index = bot_index
-        self.old_pos = tuple(old_pos)
-        self.new_pos = tuple(new_pos)
-
-    def __repr__(self):
-        return ('BotMoves(%i, %r, %r)'
-            % (self.bot_index, self.old_pos, self.new_pos))
-
-@serializable
-class BotEats(UniverseEvent):
-    """ Signifies that a bot has eaten food.
-
-    Parameters
-    ----------
-    bot_index : int
-        index of the bot
-
-    """
-    def __init__(self, bot_index, food_pos):
-        self.bot_index = bot_index
-        self.food_pos = tuple(food_pos)
-
-    def __repr__(self):
-        return ('BotEats(%i, %r)'
-            % (self.bot_index, self.food_pos))
-
-@serializable
-class FoodEaten(UniverseEvent):
-    """ Signifies that food has been eaten.
-
-    Parameters
-    ----------
-    food_pos : tuple of (int, int)
-        position of the eaten food
-
-    """
-    def __init__(self, food_pos):
-        self.food_pos = tuple(food_pos)
-
-    def __repr__(self):
-        return 'FoodEaten(%s)' % repr(self.food_pos)
-
-@serializable
-class TeamScoreChange(UniverseEvent):
-    """ Signifies that the score of a Team has changed.
-
-    Parameters
-    ----------
-    team_index : int
-        index of the team whose score has changed
-    score_change : int
-        the change in score
-    new_score : int
-        the new score
-    """
-    def __init__(self, team_index, score_change, new_score):
-        self.team_index = team_index
-        self.score_change = score_change
-        self.new_score = new_score
-
-    def __repr__(self):
-        return ('TeamScoreChange(%i, %i, %i)' %
-            (self.team_index, self.score_change, self.new_score))
-
-@serializable
-class BotDestroyed(UniverseEvent):
-    """ Signifies that a bot has been destroyed.
-
-    Parameters
-    ----------
-    harvester_index : int
-        index of the destroyed bot
-    harvester_old_pos : tuple of (int, int)
-        the position before moving
-    harvester_new_pos : tuple of (int, int)
-        the position after moving
-    harvester_reset : tuple of (int, int)
-        the reset position of the harvester
-    destroyer_index : int
-        index of the destroying bot
-    destroyer_old_pos : tuple of (int, int)
-        the position before moving
-    destroyer_new_pos : tuple of (int, int)
-        the position after moving
-
-    """
-    def __init__(self, harvester_index, harvester_old_pos,
-            harvester_new_pos, harvester_reset,
-            destroyer_index, destroyer_old_pos, destroyer_new_pos):
-        self.harvester_index = harvester_index
-        self.harvester_old_pos = tuple(harvester_old_pos)
-        self.harvester_new_pos = tuple(harvester_new_pos)
-        self.harvester_reset = tuple(harvester_reset)
-        self.destroyer_index = destroyer_index
-        self.destroyer_old_pos = tuple(destroyer_old_pos)
-        self.destroyer_new_pos = tuple(destroyer_new_pos)
-
-    def __repr__(self):
-        return ('BotDestroyed(%i, %r, %r, %r, %i, %r, %r)'
-            % (self.harvester_index, self.harvester_old_pos,
-                self.harvester_new_pos, self.harvester_reset,
-                self.destroyer_index, self.destroyer_old_pos,
-                self.destroyer_new_pos))
-
-@serializable
-class TimeoutEvent(UniverseEvent):
-    """ Signifies that a timeout has occurred.
-
-    Parameters
-    ----------
-    team_index : int
-        index of the team which had the timeout
-
-    """
-    def __init__(self, team_index):
-        self.team_index = team_index
-
-    def __repr__(self):
-        return "TimeoutEvent(%i)" % self.team_index
-
-@serializable
-class TeamWins(UniverseEvent):
-    """ Signifies that a team has eaten all enemy food.
-
-    Parameters
-    ----------
-    winning_team_index : int
-        index of the winning team
-
-    """
-    def __init__(self, winning_team_index):
-        self.winning_team_index = winning_team_index
-
-    def __repr__(self):
-        return ("TeamWins(%i)"
-            % self.winning_team_index)
-
-@serializable
-class GameDraw(UniverseEvent):
-    """ Signifies that the game was a draw.
-    """
-    def __init__(self):
-        pass
-
-    def __repr__(self):
-        return ("GameDraw()")
-
-=======
->>>>>>> 2e66eaf3
 Free = ' '
 Wall = '#'
 Food = '.'
@@ -512,7 +334,6 @@
     def __setitem__(self, key, value):
         super(Maze, self).__setitem__(key, "".join(sorted(value)))
 
-<<<<<<< HEAD
     def get_at(self, char, pos):
         """ Get all objects of a given char representation at certain position.
 
@@ -520,15 +341,6 @@
         ----------
         char : char
             the char representation of maze components to look for
-=======
-    def get_at(self, type_, pos):
-        """ Get all objects of a given type at certain position.
-
-        Parameters
-        ----------
-        type_ : type
-            the type of objects to look for
->>>>>>> 2e66eaf3
         pos : tuple of (int, int)
             the position to look at
 
@@ -538,11 +350,7 @@
             the objects at that position
 
         """
-<<<<<<< HEAD
         return [item for item in self[pos] if item == char]
-=======
-        return [item for item in self[pos] if item == type_]
->>>>>>> 2e66eaf3
 
     def remove_at(self, char, pos):
         """ Remove all objects of a given char representation at a certain position.
@@ -592,11 +400,7 @@
         ...
 
         """
-<<<<<<< HEAD
         return [pos for pos, val in self.iteritems() if char in val]
-=======
-        return [pos for pos, val in self.iteritems() if type_ in val]
->>>>>>> 2e66eaf3
 
     def __repr__(self):
         return ('Maze(%i, %i, data=%r)'
@@ -679,11 +483,7 @@
     if team_names is None:
         team_names = ["black", "white"]
 
-<<<<<<< HEAD
     layout_chars = maze_components
-=======
-    layout_chars = [Wall, Free, Food]
->>>>>>> 2e66eaf3
 
     if number_bots % 2 != 0:
         raise UniverseException(
@@ -900,36 +700,22 @@
 
         """
         # check legality of the move
-<<<<<<< HEAD
-=======
 
         game_state = {}
 
-        if move not in moves:
-            raise IllegalMoveException(
-                'Illegal move_id from bot %i: %s' % (bot_id, move))
->>>>>>> 2e66eaf3
         bot = self.bots[bot_id]
         legal_moves_dict = self.get_legal_moves(bot.current_pos)
         if move not in legal_moves_dict.keys():
             raise IllegalMoveException(
                 'Illegal move from bot_id %r: %s' % (bot_id, move))
         old_pos = bot.current_pos
-<<<<<<< HEAD
         new_pos = bot.current_pos = legal_moves_dict[move]
-        events.append(BotMoves(bot_id, old_pos, new_pos))
-        team = self.teams[bot.team_index]
-        # check for food being eaten
-=======
-        bot.current_pos =  legal_moves_dict[move]
-        new_pos = bot.current_pos
 
         game_state["bot_moved"] = [{"bot_id": bot_id, "old_pos": old_pos, "new_pos": new_pos}]
 
         team = self.teams[bot.team_index]
         # check for food being eaten
         game_state["food_eaten"] = []
->>>>>>> 2e66eaf3
         if Food in self.maze[bot.current_pos] and not bot.in_own_zone:
             self.maze.remove_at(Food, bot.current_pos)
 
