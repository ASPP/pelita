--- conflicted
+++ resolved
@@ -955,17 +955,11 @@
         """
         events = TypeAwareList(base_class=UniverseEvent)
         # check legality of the move
-<<<<<<< HEAD
-        if move not in moves:
-            raise IllegalMoveException(
-                'Illegal move from bot_id %i: %s' % (bot_id, move))
-=======
->>>>>>> 39135322
         bot = self.bots[bot_id]
         legal_moves_dict = self.get_legal_moves(bot.current_pos)
         if move not in legal_moves_dict.keys():
             raise IllegalMoveException(
-                'Illegal move from bot %r: %s' % (bot, move))
+                'Illegal move from bot_id %r: %s' % (bot_id, move))
         old_pos = bot.current_pos
         new_pos = bot.current_pos = legal_moves_dict[move]
         events.append(BotMoves(bot_id, old_pos, new_pos))
