# -*- coding: utf-8 -*-

"""
Defining a game server and clients in one and the same file is also possible.
(For setup using multiple files, see demo_simpleclient.py and demo_simpleserver.py.)

The important difference here, is the order of actions.
Since the TkViewer needs to run in the main thread, it must be the last
action in this file. (Otherwise, we would have to wait for it to close again.)

This is not so much of a problem, though, since our clients may run in
background processes (using autoplay_background() instead of autoplay()).
There is a smaller problem with this: If we start the client before the server,
our client might try to connect before the server is ready. This is ‘fixed’
repeated tries and should not be a problem in general.

On certain operating systems (at least on Windows), starting processes naïvely
may spark a fork bomb. Therefore, all scripts using multiprocessing must use
a __name__=="__main__" part to shield from multiple execution of the script
when a new process is started.

"""

from pelita.simplesetup import SimpleClient, SimpleServer
from pelita.player import RandomPlayer, BFSPlayer, SimpleTeam, BasicDefensePlayer, NQRandomPlayer

if __name__=="__main__":
    client = SimpleClient(SimpleTeam("the good ones", NQRandomPlayer(), BFSPlayer()), local=False)
    client.autoplay_background()

    client2 = SimpleClient(SimpleTeam("the bad ones", BFSPlayer(), BasicDefensePlayer()), local=False)
    client2.autoplay_background()


    layout = """
    ##################################
    #...   #      .#     #  #       3#
    # ## #   # ###    #  #     #####1#
    #.   # #    # .   # ##           #
    #.#    #  .    #    .  # #########
    # ## # ## ####    # ##.   . .   .#
    #.. .  .  #. . #. #  # ## #####  #
    # ## #### #.## #     #  .  . . ..#
    #..  ..   # #  #  #    ##### #####
    ##### #####    #  #  # #   ..  ..#
    #.. . .  .  #     # ##.# #### ## #
    #  ##### ## #  # .# . .#  .  . ..#
    #.   . .   .## #    #### ## # ## #
    ######### #  .    #    .  #    #.#
    #           ## #   . #    # #   .#
    #0#####     #  #    ### #   # ## #
    #2       #  #     #.      #   ...#
    ##################################
    """

<<<<<<< HEAD
    server = SimpleServer(layout=layout, rounds=3000, local=False)
=======
    server = SimpleServer(layout_string=layout, rounds=3000)
>>>>>>> 133f1bfd
    server.run_tk()
<|MERGE_RESOLUTION|>--- conflicted
+++ resolved
@@ -53,9 +53,5 @@
     ##################################
     """
 
-<<<<<<< HEAD
-    server = SimpleServer(layout=layout, rounds=3000, local=False)
-=======
-    server = SimpleServer(layout_string=layout, rounds=3000)
->>>>>>> 133f1bfd
+    server = SimpleServer(layout_string=layout, rounds=3000, local=False)
     server.run_tk()
