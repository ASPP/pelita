# -*- coding: utf-8 -*-

import unittest
import time
import collections
import pelita
<<<<<<< HEAD
from pelita.datamodel import Wall, Free, Food, TeamWins, GameDraw, BotMoves, \
        create_CTFUniverse, KILLPOINTS
=======
from pelita.datamodel import north, south, east, west, stop,\
        Wall, Free, Food, create_CTFUniverse,\
        KILLPOINTS
>>>>>>> 2e66eaf3
from pelita.game_master import GameMaster, UniverseNoiser, PlayerTimeout
from pelita.player import AbstractPlayer, SimpleTeam, TestPlayer, StoppingPlayer
from pelita.viewer import AbstractViewer, DevNullViewer
from pelita.graph import AdjacencyList


class TestGameMaster(unittest.TestCase):
    test_layout = """ ####
                      #01#
                      #### """
    game_master = GameMaster(test_layout, 2, 200)

    class BrokenViewer_without_observe(object):
        pass

    def test_viewer_api_methods(self):
        viewer = self.BrokenViewer_without_observe()
        self.game_master.register_viewer(viewer)

    def test_team_names(self):
        test_layout = (
        """ ##################
            #0#.  .  # .     #
            #2#####    #####1#
            #     . #  .  .#3#
            ################## """)

        game_master = GameMaster(test_layout, 4, 200)

        team_1 = SimpleTeam(TestPlayer([]), TestPlayer([]))
        team_2 = SimpleTeam(TestPlayer([]), TestPlayer([]))

        game_master.register_team(team_1, team_name="team1")
        game_master.register_team(team_2, team_name="team2")

        game_master.set_initial()
        self.assertEqual(game_master.universe.teams[0].name, "team1")
        self.assertEqual(game_master.universe.teams[1].name, "team2")

        # check that all players know it, before the game started
        self.assertEqual(team_1._players[0].current_uni.teams[0].name, "team1")
        self.assertEqual(team_1._players[0].current_uni.teams[1].name, "team2")
        self.assertEqual(team_1._players[1].current_uni.teams[0].name, "team1")
        self.assertEqual(team_1._players[1].current_uni.teams[1].name, "team2")

        self.assertEqual(team_2._players[0].current_uni.teams[0].name, "team1")
        self.assertEqual(team_2._players[0].current_uni.teams[1].name, "team2")
        self.assertEqual(team_2._players[1].current_uni.teams[0].name, "team1")
        self.assertEqual(team_2._players[1].current_uni.teams[1].name, "team2")


class TestUniverseNoiser(unittest.TestCase):
    if not hasattr(unittest.TestCase, 'assertItemsEqual'):
        def assertItemsEqual(self, a, b, disp):
            self.assertEqual(sorted(a), sorted(b), disp)

    def test_uniform_noise(self):
        test_layout = (
        """ ##################
            # #.  .  # .     #
            # #####    ##### #
            #  0  . #  .  .#1#
            ################## """)
        universe = create_CTFUniverse(test_layout, 2)
        noiser = UniverseNoiser(universe.copy())

        position_bucket = collections.defaultdict(int)
        for i in range(100):
            new = noiser.uniform_noise(universe.copy(), 1)
            self.assertTrue(new.bots[0].noisy)
            position_bucket[new.bots[0].current_pos] += 1
        self.assertEqual(100, sum(position_bucket.itervalues()))
        # Since this is a randomized algorithm we need to be a bit lenient with
        # our tests. We check that each position was selected at least once.
        expected = [(1, 2), (7, 3), (1, 3), (3, 3), (6, 3),
                    (2, 3), (4, 3), (1, 1), (5, 3)]
        self.assertItemsEqual(position_bucket, expected, position_bucket)

    def test_uniform_noise_4_bots(self):
        test_layout = (
        """ ##################
            # #. 2.  # .     #
            # #####    #####3#
            #  0  . #  .  .#1#
            ################## """)
        universe = create_CTFUniverse(test_layout, 4)
        noiser = UniverseNoiser(universe.copy())

        expected_0 = [(1, 2), (7, 3), (1, 3), (3, 3), (6, 3),
                      (2, 3), (4, 3), (1, 1), (5, 3)]
        position_bucket_0 = collections.defaultdict(int)

        expected_2 = [(7, 3), (8, 2), (7, 1), (8, 1), (6, 1), (3, 1), (5, 1),
                      (4, 1), (7, 2)]
        position_bucket_2 = collections.defaultdict(int)

        for i in range(100):
            new = noiser.uniform_noise(universe.copy(), 1)
            self.assertTrue(new.bots[0].noisy)
            self.assertTrue(new.bots[2].noisy)
            position_bucket_0[new.bots[0].current_pos] += 1
            position_bucket_2[new.bots[2].current_pos] += 1
        self.assertEqual(100, sum(position_bucket_0.itervalues()))
        self.assertEqual(100, sum(position_bucket_2.itervalues()))
        # Since this is a randomized algorithm we need to be a bit lenient with
        # our tests. We check that each position was selected at least once.
        self.assertItemsEqual(position_bucket_0, expected_0, position_bucket_0)
        self.assertItemsEqual(position_bucket_2, expected_2, position_bucket_2)

    def test_uniform_noise_4_bots_no_noise(self):
        test_layout = (
        """ ##################
            # #.  .  # . 2   #
            # #####    #####3#
            #  0  . #  .  .#1#
            ################## """)
        universe = create_CTFUniverse(test_layout, 4)
        noiser = UniverseNoiser(universe.copy())

        expected_0 = [(1, 2), (7, 3), (1, 3), (3, 3), (6, 3),
                      (2, 3), (4, 3), (1, 1), (5, 3)]
        position_bucket_0 = collections.defaultdict(int)

        bot_2_pos = (13, 1)
        position_bucket_2 = {bot_2_pos : 0}

        for i in range(100):
            new = noiser.uniform_noise(universe.copy(), 1)
            self.assertTrue(new.bots[0].noisy)
            self.assertFalse(new.bots[2].noisy)
            position_bucket_0[new.bots[0].current_pos] += 1
            position_bucket_2[new.bots[2].current_pos] += 1
        self.assertEqual(100, sum(position_bucket_0.itervalues()))
        self.assertEqual(100, sum(position_bucket_2.itervalues()))
        # Since this is a randomized algorithm we need to be a bit lenient with
        # our tests. We check that each position was selected at least once.
        self.assertItemsEqual(position_bucket_0, expected_0, position_bucket_0)

        # bots should never have been noised
        self.assertEqual(100, position_bucket_2[bot_2_pos])

    def test_noise_a_star_failure(self):
        test_layout = (
        """ ##################
            # #.  .  # . 2   #
            # #####    #####3#
            #  0# . #  .  . 1#
            ################## """)
        # noiser should not find a connection
        universe = create_CTFUniverse(test_layout, 4)

        positions = [b.current_pos for b in universe.bots]

        noiser = UniverseNoiser(universe.copy())
        new_uni = noiser.uniform_noise(universe.copy(), 0)
        new_positions = [b.current_pos for b in new_uni.bots]

        # assume not all bots (except 0 and 2) are in the original position anymore
        self.assertEqual(positions[0::2], new_positions[0::2])
        self.assertNotEqual(positions[1::2], new_positions[1::2],
                            "Testing randomized function, may fail sometimes.")


class TestAbstracts(unittest.TestCase):
    class BrokenViewer(AbstractViewer):
        pass

    def test_AbstractViewer(self):
<<<<<<< HEAD
        self.assertRaises(TypeError, AbstractViewer)
=======
        av = AbstractViewer()
        self.assertRaises(NotImplementedError, av.observe, None, None)
>>>>>>> 2e66eaf3

    def test_BrokenViewer(self):
        self.assertRaises(TypeError, self.BrokenViewer)

class TestGame(unittest.TestCase):

    def test_game(self):

        test_start = (
            """ ######
                #0 . #
                #.. 1#
                ###### """)

        number_bots = 2

        # The problem here is that the layout does not allow us to specify a
        # different inital position and current position. When testing universe
        # equality by comparing its string representation, this does not matter.
        # But if we want to compare using the __eq__ method, but specify the
        # target as ascii encoded maze/layout we need to convert the layout to a
        # CTFUniverse and then modify the initial positions. For this we define
        # a closure here to quickly generate a target universe to compare to.
        # Also we adapt the score, in case food has been eaten

        def create_TestUniverse(layout, black_score=0, white_score=0):
            initial_pos = [(1, 1), (4, 2)]
            universe = create_CTFUniverse(layout, number_bots)
            universe.teams[0].score = black_score
            universe.teams[1].score = white_score
            for i, pos in enumerate(initial_pos):
                universe.bots[i].initial_pos = pos
            if not Food in universe.maze[1, 2]:
                universe.teams[1]._score_point()
            if not Food in universe.maze[2, 2]:
                universe.teams[1]._score_point()
            if not Food in universe.maze[3, 1]:
                universe.teams[0]._score_point()
            return universe


        gm = GameMaster(test_start, number_bots, 200)
        gm.register_team(SimpleTeam(TestPlayer('>-v>>>')))
        gm.register_team(SimpleTeam(TestPlayer('<<-<<<')))

        gm.register_viewer(DevNullViewer())

        gm.set_initial()
        gm.play_round()
        test_first_round = (
            """ ######
                # 0. #
                #..1 #
                ###### """)
        self.assertEqual(create_TestUniverse(test_first_round), gm.universe)

        gm.play_round()
        test_second_round = (
            """ ######
                # 0. #
                #.1  #
                ###### """)
        self.assertEqual(create_TestUniverse(test_second_round), gm.universe)

        gm.play_round()
        test_third_round = (
            """ ######
                #  . #
                #.0 1#
                ###### """)
        self.assertEqual(create_TestUniverse(test_third_round,
            black_score=KILLPOINTS), gm.universe)

        gm.play_round()
        test_fourth_round = (
            """ ######
                #0 . #
                #. 1 #
                ###### """)
        self.assertEqual(create_TestUniverse(test_fourth_round,
            black_score=KILLPOINTS, white_score=KILLPOINTS), gm.universe)

        gm.play_round()
        test_fifth_round = (
            """ ######
                # 0. #
                #.1  #
                ###### """)
        self.assertEqual(create_TestUniverse(test_fifth_round,
            black_score=KILLPOINTS, white_score=KILLPOINTS), gm.universe)

        print gm.universe.pretty
        gm.play_round()
        test_sixth_round = (
            """ ######
                #  0 #
                #1   #
                ###### """)
        print gm.universe.pretty
        self.assertEqual(create_TestUniverse(test_sixth_round,
            black_score=KILLPOINTS, white_score=KILLPOINTS), gm.universe)

        # now play the full game
        gm = GameMaster(test_start, number_bots, 200)
        gm.register_team(SimpleTeam(TestPlayer('>-v>>>')))
        gm.register_team(SimpleTeam(TestPlayer('<<-<<<')))
        gm.play()
        test_sixth_round = (
            """ ######
                #  0 #
                #1   #
                ###### """)
        self.assertEqual(create_TestUniverse(test_sixth_round,
            black_score=KILLPOINTS, white_score=KILLPOINTS), gm.universe)

    def test_malicous_player(self):
        free_obj = Free

        class MaliciousPlayer(AbstractPlayer):
            def _get_move(self, universe):
                universe.teams[0].score = 100
                universe.bots[0].current_pos = (2,2)
                universe.maze[0,0] = free_obj
                return (0,0)

            def get_move(self):
                pass

        test_layout = (
            """ ######
                #0 . #
                #.. 1#
                ###### """)
        gm = GameMaster(test_layout, 2, 200)

        original_universe = gm.universe.copy()

        test_self = self
        class TestMaliciousPlayer(AbstractPlayer):
            def get_move(self):
                # universe should not have been altered
                test_self.assertEqual(original_universe, gm.universe)
                return (0,0)

        gm.register_team(SimpleTeam(MaliciousPlayer()))
        gm.register_team(SimpleTeam(TestMaliciousPlayer()))

        gm.set_initial()
        gm.play_round()

        test_self.assertEqual(original_universe, gm.universe)


    def test_viewer_must_not_change_gm(self):
        free_obj = Free

        class MeanViewer(AbstractViewer):
            def set_initial(self, universe):
                universe.teams[1].score = 50

            def observe(self, universe, events):
                universe.teams[0].score = 100
                universe.bots[0].current_pos = (4,4)
                universe.maze[0,0] = free_obj

                events["team_wins"] = 0

        test_start = (
            """ ######
                #0 . #
                #.. 1#
                ###### """)

        number_bots = 2

        gm = GameMaster(test_start, number_bots, 200)
        gm.register_team(SimpleTeam(TestPlayer([(0,0)])))
        gm.register_team(SimpleTeam(TestPlayer([(0,0)])))

        original_universe = gm.universe.copy()

        test_self = self
        class TestViewer(AbstractViewer):
            def observe(self, universe, events):
                # universe should not have been altered
                test_self.assertEqual(original_universe, gm.universe)

                # there should only be a botmoves event
                test_self.assertEqual(len(events["bot_moved"]), 1)
                test_self.assertEqual(len(events["bot_moved"]), 1)

        gm.register_viewer(MeanViewer())
        gm.register_viewer(TestViewer())

        gm.set_initial()
        gm.play_round()

        self.assertEqual(original_universe, gm.universe)

    def test_win_on_timeout_team_0(self):
        test_start = (
            """ ######
                #0 ..#
                #.. 1#
                ###### """)
        # the game lasts two rounds, enough time for bot 1 to eat food
        gm = GameMaster(test_start, 2, 2)
        # bot 1 moves east twice to eat the single food
        gm.register_team(SimpleTeam(TestPlayer('>>')))
        gm.register_team(SimpleTeam(StoppingPlayer()))

        # this test viewer caches all events lists seen through observe
        class TestViewer(AbstractViewer):
            def __init__(self):
                self.cache = list()
            def observe(self, universe, events):
                self.cache.append(events)

        # run the game
        tv = TestViewer()
        gm.register_viewer(tv)
        gm.set_initial()
        gm.play()

        # check
        self.assertTrue(tv.cache[-1]["team_wins"] is not None)
        self.assertEqual(tv.cache[-1]["team_wins"], 0)

    def test_win_on_timeout_team_1(self):
        test_start = (
            """ ######
                #0 ..#
                #.. 1#
                ###### """)
        # the game lasts two rounds, enough time for bot 1 to eat food
        gm = GameMaster(test_start, 2, 2)
        gm.register_team(SimpleTeam(StoppingPlayer()))
        # bot 1 moves west twice to eat the single food
        gm.register_team(SimpleTeam(TestPlayer('<<')))

        # this test viewer caches all events lists seen through observe
        class TestViewer(AbstractViewer):
            def __init__(self):
                self.cache = list()
            def observe(self, universe, events):
                self.cache.append(events)

        # run the game
        tv = TestViewer()
        gm.register_viewer(tv)
        gm.set_initial()
        gm.play()

        # check
        self.assertTrue(tv.cache[-1]["team_wins"] is not None)
        self.assertEqual(tv.cache[-1]["team_wins"], 1)

    def test_draw_on_timeout(self):
        test_start = (
            """ ######
                #0 . #
                # . 1#
                ###### """)
        # the game lasts one round, and then draws
        gm = GameMaster(test_start, 2, 1)
        # players do nothing
        gm.register_team(SimpleTeam(StoppingPlayer()))
        gm.register_team(SimpleTeam(StoppingPlayer()))

        # this test viewer caches all events lists seen through observe
        class TestViewer(AbstractViewer):
            def __init__(self):
                self.cache = list()
            def observe(self, universe, events):
                self.cache.append(events)

        # run the game
        tv = TestViewer()
        gm.register_viewer(tv)
        gm.set_initial()
        gm.play()

        # check
        self.assertTrue(tv.cache[-1]["game_draw"])

    def test_win_on_eating_all(self):
        test_start = (
            """ ######
                #0 . #
                # . 1#
                ###### """
        )
        # the game lasts one round, and then draws
        gm = GameMaster(test_start, 2, 100)
        # players do nothing
        gm.register_team(SimpleTeam(StoppingPlayer()))
        gm.register_team(SimpleTeam(TestPlayer('<<<')))

        # this test viewer caches all events lists seen through observe
        class TestViewer(AbstractViewer):
            def __init__(self):
                self.cache = list()
            def observe(self, universe, events):
                self.cache.append(events)

        # run the game
        tv = TestViewer()
        gm.register_viewer(tv)
        gm.set_initial()
        gm.play()

        # check
        self.assertTrue(tv.cache[-1]["team_wins"] is not None)
        self.assertEqual(tv.cache[-1]["team_wins"], 1)
        self.assertEqual(tv.cache[-1]["round_index"], 1)

    def test_lose_on_eating_all(self):
        test_start = (
            """ ######
                #0 . #
                # . 1#
                ###### """
        )
        # the game lasts one round, and then draws
        gm = GameMaster(test_start, 2, 100)
        # players do nothing
        gm.register_team(SimpleTeam(StoppingPlayer()))
        gm.register_team(SimpleTeam(TestPlayer('<<<')))
        gm.universe.teams[0].score = 2

        # this test viewer caches all events lists seen through observe
        class TestViewer(AbstractViewer):
            def __init__(self):
                self.cache = list()
            def observe(self, universe, events):
                self.cache.append(events)

        # run the game
        tv = TestViewer()
        gm.register_viewer(tv)
        gm.set_initial()
        gm.play()

        # check
        self.assertEqual(tv.cache[-1]["round_index"], 1)
        self.assertEqual(gm.universe.teams[0].score, 2)
        self.assertEqual(gm.universe.teams[1].score, 1)
        self.assertTrue(tv.cache[-1]["team_wins"] is not None)
        self.assertEqual(tv.cache[-1]["team_wins"], 0)

    def test_lose_5_timeouts(self):
        # 0 must move back and forth because of random steps
        test_start = (
            """ ######
                #0 #.#
                ###  #
                ##. 1#
                ###### """
        )
        # the game lasts one round, and then draws
        gm = GameMaster(test_start, 2, 100)
        # players do nothing
        class TimeOutPlayer(AbstractPlayer):
            def get_move(self):
                raise PlayerTimeout

        gm.register_team(SimpleTeam(TimeOutPlayer()))
        gm.register_team(SimpleTeam(StoppingPlayer()))

        # this test viewer caches all events lists seen through observe
        class TestViewer(AbstractViewer):
            def __init__(self):
                self.cache = list()
            def observe(self, universe, events):
                self.cache.append(events)

        # run the game
        tv = TestViewer()
        gm.register_viewer(tv)
        gm.set_initial()

        self.assertEqual(gm.universe.bots[0].current_pos, (1,1))

        gm.play()

        # check
        self.assertEqual(tv.cache[-1]["round_index"], pelita.game_master.MAX_TIMEOUTS - 1)
        self.assertEqual(gm.universe.teams[0].score, 0)
        self.assertEqual(gm.universe.teams[1].score, 0)
        self.assertEqual(gm.universe.bots[0].current_pos, (2,1))
        self.assertTrue(tv.cache[-1]["team_wins"] is not None)
        self.assertEqual(tv.cache[-1]["team_wins"], 1)<|MERGE_RESOLUTION|>--- conflicted
+++ resolved
@@ -4,14 +4,8 @@
 import time
 import collections
 import pelita
-<<<<<<< HEAD
-from pelita.datamodel import Wall, Free, Food, TeamWins, GameDraw, BotMoves, \
-        create_CTFUniverse, KILLPOINTS
-=======
-from pelita.datamodel import north, south, east, west, stop,\
-        Wall, Free, Food, create_CTFUniverse,\
-        KILLPOINTS
->>>>>>> 2e66eaf3
+from pelita.datamodel import Wall, Free, Food, create_CTFUniverse, KILLPOINTS
+
 from pelita.game_master import GameMaster, UniverseNoiser, PlayerTimeout
 from pelita.player import AbstractPlayer, SimpleTeam, TestPlayer, StoppingPlayer
 from pelita.viewer import AbstractViewer, DevNullViewer
@@ -180,12 +174,7 @@
         pass
 
     def test_AbstractViewer(self):
-<<<<<<< HEAD
         self.assertRaises(TypeError, AbstractViewer)
-=======
-        av = AbstractViewer()
-        self.assertRaises(NotImplementedError, av.observe, None, None)
->>>>>>> 2e66eaf3
 
     def test_BrokenViewer(self):
         self.assertRaises(TypeError, self.BrokenViewer)
