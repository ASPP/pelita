--- conflicted
+++ resolved
@@ -70,7 +70,6 @@
                 player_3.legal_moves)
 
         game_master.play_round()
-<<<<<<< HEAD
 
         self.assertEqual(player_1.current_pos, (15, 2))
         self.assertEqual(player_1.previous_pos, (15, 2))
@@ -88,13 +87,7 @@
         self.assertEqual(universe.bots[1].initial_pos, (15, 2))
         self.assertUniversesNotEqual(player_1.current_uni,
                                      player_1.universe_states[-2])
-=======
-        game_master.play_round()
-        self.assertEqual(universe, player_1.current_uni)
-        self.assertEqual((16, 1), player_1.current_pos)
-        self.assertEqual((16, 2), player_1.previous_pos)
-        self.assertNotEqual(player_1.current_uni, player_1.universe_states[-2])
->>>>>>> 2e66eaf3
+
 
 class TestTestPlayer(unittest.TestCase):
     def test_test_players(self):
