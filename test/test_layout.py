from pathlib import Path
from textwrap import dedent
import pytest
from pelita.layout import *

LAYOUT="""
########
# ###E0#
#1E    #
########
"""
LAYOUT2="""
########
# ###  #
# . ...#
########
"""


def test_get_available_layouts():
    available = get_available_layouts()
    assert 600 == len(available)
    # now also test the filter
    available = get_available_layouts(filter='normal_without_dead_ends')
    assert 100 == len(available)

<<<<<<< HEAD
class TestLayoutModule:
    def test_get_available_layouts(self):
        available = get_available_layouts()
        assert 600 == len(available)
        # now also test the filter
        available = get_available_layouts(filter='normal_without_dead_ends')
        assert 100 == len(available)

    def test_get_layout_by_name(self):
        # sorry about the indentation, but this is exactly how the string is
        with open('layouts/normal_with_dead_ends_001.layout', 'rU') as file:
            target_layout = file.read()
        loaded = get_layout_by_name('layout_normal_with_dead_ends_001')
        assert target_layout == loaded

    def test_get_random_layout(self):
        available = get_available_layouts()
        random1 = get_random_layout()
        random2 = get_random_layout()
        assert random1 != random2, \
                'Testing randomized function, may fail sometimes.'

    def test_get_random_layout_returns_correct_layout(self):
        name, layout = get_random_layout()
        layout2 = get_layout_by_name(name)
        assert layout == layout2


class TestLayoutChecks:
    layout_chars = maze_components

    def test_strip_layout(self):
        test_layout = (
            """ #######
                #c    #
                #  .  #
                #    o#
                ####### """)
        stripped = [c for c in Layout.strip_layout(test_layout)]
        target = ['#', '#', '#', '#', '#', '#', '#', '\n',
                  '#', 'c', ' ', ' ', ' ', ' ', '#', '\n',
                  '#', ' ', ' ', '.', ' ', ' ', '#', '\n',
                  '#', ' ', ' ', ' ', ' ', 'o', '#', '\n',
                  '#', '#', '#', '#', '#', '#', '#']
        assert stripped == target

    def test_illegal_character(self):
        illegal_layout = (
            """ #######
                #c    #
                #  f  #
                #    o#
                ####### """)
        with pytest.raises(LayoutEncodingException):
            Layout.check_layout(Layout.strip_layout(illegal_layout),
                TestLayoutChecks.layout_chars, 0)

    def test_not_enough_bots(self):
        not_enough_bots = (
            """ #######
                #0    #
                #  1  #
                #    2#
                ####### """)
        with pytest.raises(LayoutEncodingException):
            Layout.check_layout(Layout.strip_layout(not_enough_bots),
                TestLayoutChecks.layout_chars, 5)

    def test_too_many_bots(self):
        too_many_bots = (
            """ #######
                #0    #
                #  0  #
                #    2#
                ####### """)
        with pytest.raises(LayoutEncodingException):
            Layout.check_layout(Layout.strip_layout(too_many_bots),
                TestLayoutChecks.layout_chars, 3)

    def test_wrong_shape(self):
        wrong_shape = (
            """ #######
                #  #
                #   #
                #    #
                ######  """)
        with pytest.raises(LayoutEncodingException):
            Layout.check_layout(Layout.strip_layout(wrong_shape),
                TestLayoutChecks.layout_chars, 0)

    def test_layout_shape(self):
        small_shape = (
            """ ###
                # #
                ### """)
        assert Layout.layout_shape(Layout.strip_layout(small_shape)) == (3, 3)

        large_shape = (
            """ #######
                #     #
                #     #
                #     #
                ####### """)
        assert Layout.layout_shape(Layout.strip_layout(large_shape)) == (7, 5)

    def test_wrong_bot_order(self):
        unordered = (
            """ #######
                #3    #
                #2 0  #
                #    1#
                ####### """)
        # this should not raise an exception, unfortunately there isn't such a
        # thing in unittest
        l = Layout(unordered,
                TestLayoutChecks.layout_chars, 4)

    def test_str(self):
        simple_layout = (
            """ ####
                #. #
                #### """)
        layout = Layout(simple_layout, TestLayoutChecks.layout_chars, 0)
        target = '####\n'+\
                 '#. #\n'+\
                 '####'
        assert target == str(layout)

    def test_eq(self):
        eq_test = (
            """ ########
                #0  .  #
                #2    1#
                #  .  3#
                ######## """)
        layout = Layout(eq_test, TestLayoutChecks.layout_chars, 4)
        layout2 = Layout(eq_test, TestLayoutChecks.layout_chars, 4)
        assert layout == layout2
        neq_test = (
            """ ######
                #0   #
                #    #
                #   1#
                ###### """)
        layout3 = Layout(neq_test, TestLayoutChecks.layout_chars, 2)
        assert layout != layout3

    def test_repr(self):
        repr_test = (
            """ ########
                #0  .  #
                #2    1#
                #  .  3#
                ######## """)
        layout = Layout(repr_test, TestLayoutChecks.layout_chars, 4)
        layout2 = eval(repr(layout))
        assert layout == layout2

    def test_as_mesh(self):
        simple_layout = (
            """ ####
                #. #
                #### """)
        layout = Layout(simple_layout, TestLayoutChecks.layout_chars, 0)
        mesh = layout.as_mesh()
        target = Mesh(4, 3, data = list('#####. #####'))
        assert target == mesh

    def test_mesh_shape(self):
        simple_layout = (
            """ ####
                #. #
                #### """)
        layout = Layout(simple_layout, TestLayoutChecks.layout_chars, 0)
        mesh = layout.as_mesh()
        assert mesh.shape == (4, 3)

    def test_empty_lines(self):
        simple_layout_1 = (
            """ ####
                #. #
                #### """)

        simple_layout_2 = (
            """

                ####
                #. #
                ####

                """)

        assert Layout(simple_layout_1, TestLayoutChecks.layout_chars, 0) == \
                         Layout(simple_layout_2, TestLayoutChecks.layout_chars, 0)

    def test_from_file(self):
        test_l = (
            """ ######
                #0   #
                #    #
                #   1#
                ###### """)
        layout = Layout.from_file("test/test_layout.layout", TestLayoutChecks.layout_chars, 2)
        assert layout == Layout(test_l, TestLayoutChecks.layout_chars, 2)
=======
def test_get_layout_by_name():
    target_layout = Path('layouts/normal_with_dead_ends_001.layout').read_text()
    loaded = get_layout_by_name('layout_normal_with_dead_ends_001')
    assert target_layout == loaded

def test_get_random_layout():
    fails = 0
    for i in range(10):
        l1 = get_random_layout()
        l2 = get_random_layout()
        if l1 == l2:
            fails += 1
    assert fails < 10, "Can't get random layouts!"

def test_get_random_layout_returns_correct_layout():
    name, layout = get_random_layout()
    layout2 = get_layout_by_name(name)
    assert layout == layout2

def test_not_enclosed_by_walls():
    illegals = ("""# ###
                   #   #
                   #####""",
               """####
                     #
                  ####""",
              """####
                 #  #
                 ## #""")
    for illegal in illegals:
        with pytest.raises(ValueError):
            parse_single_layout(illegal)

def test_illegal_character():
    illegal_layout = (
        """ #######
            #c    #
            #     #
            #     #
            ####### """)
    with pytest.raises(ValueError):
        out = parse_single_layout(illegal_layout)

def test_illegal_index():
    illegal_layout = (
        """ #######
            #4    #
            #     #
            #     #
            ####### """)
    with pytest.raises(ValueError):
        out = parse_single_layout(illegal_layout)

def test_illegal_walls():
    illegal_layout = (
        """ ###  ##
            #     #
            #     #
            #     #
            ####### """)
    with pytest.raises(ValueError):
        out = parse_single_layout(illegal_layout)

def test_illegal_width():
    illegal_layout = (
        """ #####
            #   #
            #   #
            #   #
            ##### """)
    with pytest.raises(ValueError):
        out = parse_single_layout(illegal_layout)

def test_different_width():
    illegal_layout = (
        """ #######
            #      #
            #     #
            #     #
            ####### """)
    with pytest.raises(ValueError):
        out = parse_single_layout(illegal_layout)

def test_combined_layouts():
    layouts = """####
                 #  #
                 ####
                 ####
                 #  #
                 ####
                 ####
                 #  #
                 ####"""
    from_combined = parse_layout(layouts)
    from_single = parse_single_layout(layouts)
    assert from_combined == from_single

def test_combined_layouts_empty_lines():
    layouts = """
                 ####
                 #  #
                 ####

                 ####
                 #  #
                 ####

                 ####
                 #  #
                 ####"""
    from_combined = parse_layout(layouts)
    from_single = parse_single_layout(layouts)
    assert from_combined == from_single

def test_duplicate_bots_forbidden():
    layouts = """
                 ####
                 #11#
                 ####
                 """
    with pytest.raises(ValueError):
        parse_layout(layouts)

def test_duplicate_bots_forbidden_multiple():
    layouts = """
                 ####
                 # 1#
                 ####

                 ####
                 #1 #
                 ####
                 """
    with pytest.raises(ValueError):
        parse_layout(layouts)

def test_duplicate_bots_allowed():
    layouts = """
                 ####
                 # 1#
                 ####

                 ####
                 # 1#
                 ####
                 """
    parsed_layout = parse_layout(layouts)
    assert parsed_layout['bots'][1] == (2, 1)

def test_combined_layouts_broken_lines():
    layouts = """
                 ####
                 #  #

                 ####
                 #  #
                 ####

                 ####
                 #  #
                 ####"""
    with pytest.raises(ValueError):
        from_combined = parse_layout(layouts)

def test_roundtrip():
    input_layout =  """ ########
                        #0  .  #
                        #2    1#
                        #  .  3#
                        ########
                        """

    expected_layout = \
"""########
#0  .  #
#2    1#
#  .  3#
########
"""
    layout = parse_layout(input_layout)
    out = layout_as_str(**layout)
    assert out == dedent(expected_layout)
    layout = parse_layout(out)
    out = layout_as_str(**layout)
    assert out == dedent(expected_layout)

def test_roundtrip_overlapping():
    input_layout =  """ ########
                        #0  .  #
                        #      #
                        #  .  3#
                        ########
                        ########
                        #2  .  #
                        #      #
                        #  .  1#
                        ########
                        ########
                        #.  .  #
                        #      #
                        #  .   #
                        ########"""

    expected_layout = \
"""########
#.  .  #
#      #
#  .   #
########
########
#0     #
#      #
#     1#
########
########
#2     #
#      #
#     3#
########
"""
    layout = parse_layout(input_layout)
    out = layout_as_str(**layout)
    assert out == dedent(expected_layout)
    layout = parse_layout(out)
    out = layout_as_str(**layout)
    assert out == dedent(expected_layout)

def test_empty_lines():
    simple_layout_1 = (
        """ ####
            #. #
            #### """)

    simple_layout_2 = (
        """

            ####
            #. #
            ####

            """)
    layout1 = parse_layout(simple_layout_1)
    layout2 = parse_layout(simple_layout_2)
    assert layout1 == layout2

def test_equal_positions():
    layout_str = """
        ########
        #0###  #
        # . ...#
        ########
        ########
        #1###  #
        # . ...#
        ########
        ########
        #2###  #
        # . ...#
        ########
        ########
        #3###  #
        # . ...#
        ########
    """
    layout = parse_layout(layout_str)
    assert layout['bots'] == [(1, 1)]*4


@pytest.mark.parametrize('pos, legal_positions', [
    ((2, 2), {(2, 1), (2, 3), (1, 2), (3, 2), (2, 2)}),
    ((1, 1), {(1, 2), (2, 1), (1, 1)}),
    ((4, 2), {(4, 2), (4, 1), (4, 3), (3, 2)}),
    ((4, 1), {(4, 2), (4, 1)})
])
def test_legal_positions(pos, legal_positions):
    test_layout = (
        """ ######
            #  # #
            #    #
            #    #
            ###### """)
    parsed = parse_layout(test_layout)
    assert set(get_legal_positions(parsed['walls'], pos)) == legal_positions


@pytest.mark.parametrize('pos', [
    (0, 0),
    (0, 1),
    (-1, 0),
    (7, 7),
    (3, 1)
])
def test_legal_positions_fail(pos):
    test_layout = (
        """ ######
            #  # #
            #    #
            #    #
            ###### """)
    parsed = parse_layout(test_layout)
    with pytest.raises(ValueError):
        get_legal_positions(parsed['walls'], pos)

def test_enemy_raises():
    layouts = """
        ####
        #E1#
        ####

        ####
        #1 #
        ####
        """
    with pytest.raises(ValueError):
        parse_layout(layouts)

@pytest.mark.parametrize('layout,enemy_pos', [
    ("""
        ####
        #E #
        ####
        """, [(1, 1), (1, 1)]), # one enemy sets both coordinates
    ("""
        ####
        #EE#
        ####
        """, [(1, 1), (2, 1)]), # two enemies
    ("""
        ####
        #E #
        ####
        ####
        #E #
        ####
        """, [(1, 1), (1, 1)]), # two enemies two layouts on the same spot
    ("""
        ####
        #E #
        ####
        ####
        # E#
        ####
        """, [(1, 1), (2, 1)]), # two enemies in two layouts
    ("""
        ####
        # E#
        ####
        ####
        #E #
        ####
        """, [(1, 1), (2, 1)]), # two enemies in two layouts (list is sorted)
    ("""
        ####
        # E#
        ####
        ####
        #EE#
        ####
        """, [(1, 1), (2, 1)]), # two enemies in two layouts with duplication
    ("""
        #######
        #E E E#
        #######
        """, None), # this will raise ValueError
    ("""
        ####
        #  #
        ####
        """, [None, None]), # this will set both to None
])
def test_enemy_positions(layout, enemy_pos):
    if enemy_pos is None:
        with pytest.raises(ValueError):
            parse_layout(layout, allow_enemy_chars=True)
    else:
        assert parse_layout(layout, allow_enemy_chars=True)['enemy'] == enemy_pos

def test_layout_for_team():
    # test that we can convert a layout to team-style
    l1 = """
    ####
    #01#
    #32#
    #..#
    ####
    """
    blue1 = layout_as_str(**layout_for_team(parse_layout(l1), is_blue=True))
    red1 = layout_as_str(**layout_for_team(parse_layout(l1), is_blue=False))

    assert blue1 == """\
####
#0E#
#E1#
#..#
####
"""

    assert red1 == """\
####
#E0#
#1E#
#..#
####
"""


    # cannot convert layout that is already in team-style
    with pytest.raises(ValueError):
        layout_for_team(parse_layout(blue1))

    with pytest.raises(ValueError):
        layout_for_team(parse_layout(red1))
>>>>>>> 27b5ca40
<|MERGE_RESOLUTION|>--- conflicted
+++ resolved
@@ -24,212 +24,6 @@
     available = get_available_layouts(filter='normal_without_dead_ends')
     assert 100 == len(available)
 
-<<<<<<< HEAD
-class TestLayoutModule:
-    def test_get_available_layouts(self):
-        available = get_available_layouts()
-        assert 600 == len(available)
-        # now also test the filter
-        available = get_available_layouts(filter='normal_without_dead_ends')
-        assert 100 == len(available)
-
-    def test_get_layout_by_name(self):
-        # sorry about the indentation, but this is exactly how the string is
-        with open('layouts/normal_with_dead_ends_001.layout', 'rU') as file:
-            target_layout = file.read()
-        loaded = get_layout_by_name('layout_normal_with_dead_ends_001')
-        assert target_layout == loaded
-
-    def test_get_random_layout(self):
-        available = get_available_layouts()
-        random1 = get_random_layout()
-        random2 = get_random_layout()
-        assert random1 != random2, \
-                'Testing randomized function, may fail sometimes.'
-
-    def test_get_random_layout_returns_correct_layout(self):
-        name, layout = get_random_layout()
-        layout2 = get_layout_by_name(name)
-        assert layout == layout2
-
-
-class TestLayoutChecks:
-    layout_chars = maze_components
-
-    def test_strip_layout(self):
-        test_layout = (
-            """ #######
-                #c    #
-                #  .  #
-                #    o#
-                ####### """)
-        stripped = [c for c in Layout.strip_layout(test_layout)]
-        target = ['#', '#', '#', '#', '#', '#', '#', '\n',
-                  '#', 'c', ' ', ' ', ' ', ' ', '#', '\n',
-                  '#', ' ', ' ', '.', ' ', ' ', '#', '\n',
-                  '#', ' ', ' ', ' ', ' ', 'o', '#', '\n',
-                  '#', '#', '#', '#', '#', '#', '#']
-        assert stripped == target
-
-    def test_illegal_character(self):
-        illegal_layout = (
-            """ #######
-                #c    #
-                #  f  #
-                #    o#
-                ####### """)
-        with pytest.raises(LayoutEncodingException):
-            Layout.check_layout(Layout.strip_layout(illegal_layout),
-                TestLayoutChecks.layout_chars, 0)
-
-    def test_not_enough_bots(self):
-        not_enough_bots = (
-            """ #######
-                #0    #
-                #  1  #
-                #    2#
-                ####### """)
-        with pytest.raises(LayoutEncodingException):
-            Layout.check_layout(Layout.strip_layout(not_enough_bots),
-                TestLayoutChecks.layout_chars, 5)
-
-    def test_too_many_bots(self):
-        too_many_bots = (
-            """ #######
-                #0    #
-                #  0  #
-                #    2#
-                ####### """)
-        with pytest.raises(LayoutEncodingException):
-            Layout.check_layout(Layout.strip_layout(too_many_bots),
-                TestLayoutChecks.layout_chars, 3)
-
-    def test_wrong_shape(self):
-        wrong_shape = (
-            """ #######
-                #  #
-                #   #
-                #    #
-                ######  """)
-        with pytest.raises(LayoutEncodingException):
-            Layout.check_layout(Layout.strip_layout(wrong_shape),
-                TestLayoutChecks.layout_chars, 0)
-
-    def test_layout_shape(self):
-        small_shape = (
-            """ ###
-                # #
-                ### """)
-        assert Layout.layout_shape(Layout.strip_layout(small_shape)) == (3, 3)
-
-        large_shape = (
-            """ #######
-                #     #
-                #     #
-                #     #
-                ####### """)
-        assert Layout.layout_shape(Layout.strip_layout(large_shape)) == (7, 5)
-
-    def test_wrong_bot_order(self):
-        unordered = (
-            """ #######
-                #3    #
-                #2 0  #
-                #    1#
-                ####### """)
-        # this should not raise an exception, unfortunately there isn't such a
-        # thing in unittest
-        l = Layout(unordered,
-                TestLayoutChecks.layout_chars, 4)
-
-    def test_str(self):
-        simple_layout = (
-            """ ####
-                #. #
-                #### """)
-        layout = Layout(simple_layout, TestLayoutChecks.layout_chars, 0)
-        target = '####\n'+\
-                 '#. #\n'+\
-                 '####'
-        assert target == str(layout)
-
-    def test_eq(self):
-        eq_test = (
-            """ ########
-                #0  .  #
-                #2    1#
-                #  .  3#
-                ######## """)
-        layout = Layout(eq_test, TestLayoutChecks.layout_chars, 4)
-        layout2 = Layout(eq_test, TestLayoutChecks.layout_chars, 4)
-        assert layout == layout2
-        neq_test = (
-            """ ######
-                #0   #
-                #    #
-                #   1#
-                ###### """)
-        layout3 = Layout(neq_test, TestLayoutChecks.layout_chars, 2)
-        assert layout != layout3
-
-    def test_repr(self):
-        repr_test = (
-            """ ########
-                #0  .  #
-                #2    1#
-                #  .  3#
-                ######## """)
-        layout = Layout(repr_test, TestLayoutChecks.layout_chars, 4)
-        layout2 = eval(repr(layout))
-        assert layout == layout2
-
-    def test_as_mesh(self):
-        simple_layout = (
-            """ ####
-                #. #
-                #### """)
-        layout = Layout(simple_layout, TestLayoutChecks.layout_chars, 0)
-        mesh = layout.as_mesh()
-        target = Mesh(4, 3, data = list('#####. #####'))
-        assert target == mesh
-
-    def test_mesh_shape(self):
-        simple_layout = (
-            """ ####
-                #. #
-                #### """)
-        layout = Layout(simple_layout, TestLayoutChecks.layout_chars, 0)
-        mesh = layout.as_mesh()
-        assert mesh.shape == (4, 3)
-
-    def test_empty_lines(self):
-        simple_layout_1 = (
-            """ ####
-                #. #
-                #### """)
-
-        simple_layout_2 = (
-            """
-
-                ####
-                #. #
-                ####
-
-                """)
-
-        assert Layout(simple_layout_1, TestLayoutChecks.layout_chars, 0) == \
-                         Layout(simple_layout_2, TestLayoutChecks.layout_chars, 0)
-
-    def test_from_file(self):
-        test_l = (
-            """ ######
-                #0   #
-                #    #
-                #   1#
-                ###### """)
-        layout = Layout.from_file("test/test_layout.layout", TestLayoutChecks.layout_chars, 2)
-        assert layout == Layout(test_l, TestLayoutChecks.layout_chars, 2)
-=======
 def test_get_layout_by_name():
     target_layout = Path('layouts/normal_with_dead_ends_001.layout').read_text()
     loaded = get_layout_by_name('layout_normal_with_dead_ends_001')
@@ -641,5 +435,4 @@
         layout_for_team(parse_layout(blue1))
 
     with pytest.raises(ValueError):
-        layout_for_team(parse_layout(red1))
->>>>>>> 27b5ca40
+        layout_for_team(parse_layout(red1))