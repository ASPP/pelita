--- conflicted
+++ resolved
@@ -1,6 +1,6 @@
 import unittest
 from pelita.containers import Mesh
-from pelita.datamodel import Wall, Free, Food, maze_components
+from pelita.datamodel import maze_components
 from pelita.layout import *
 
 class TestLayoutModule(unittest.TestCase):
@@ -28,12 +28,7 @@
 
 
 class TestLayoutChecks(unittest.TestCase):
-
-<<<<<<< HEAD
     layout_chars = maze_components
-=======
-    layout_chars = [Wall, Free, Food]
->>>>>>> 2e66eaf3
 
     def test_strip_layout(self):
         test_layout = (
