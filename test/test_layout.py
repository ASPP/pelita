from pathlib import Path
from textwrap import dedent
import pytest
from pelita.layout import *


def test_get_available_layouts():
    available = get_available_layouts(size='all')
    assert 300 == len(available)
    # now also test the filter
    available = get_available_layouts(size='normal')
    assert 100 == len(available)

def test_get_layout_by_name():
    target_layout = """
################
# ..       .. y#
#. ######..  #x#
#  .  .   .  # #
# #  .   .  .  #
#a#  ..###### .#
#b ..       .. #
################
"""
    loaded = get_layout_by_name('small_001')
    assert target_layout.strip() == loaded.strip()

def test_get_random_layout():
    fails = 0
    for i in range(10):
        l1 = get_random_layout()
        l2 = get_random_layout()
        if l1 == l2:
            fails += 1
    assert fails < 10, "Can't get random layouts!"

def test_get_random_layout_returns_correct_layout():
    name, layout = get_random_layout()
    layout2 = get_layout_by_name(name)
    assert layout == layout2

<<<<<<< HEAD
def test_legal_layout():
    layout = """
             ######
             # . y#
             #. #x#
             #a# .#
             #b . #
             ######
             """
    parsed_layout = parse_layout(layout)
    ewalls = []
    for x in range(6):
        for y in range(6):
            if (x == 0 or x == 5) or (y == 0 or y == 5):
                ewalls.append((x,y))
    ewalls.extend([(3, 2),(2, 3)])
    ewalls.sort()
    efood = sorted([(2, 1), (1, 2), (4, 3), (3, 4)])
    ebots = [(1, 3), (4, 2), (1, 4), (4, 1)]
    assert parsed_layout['walls'] == ewalls
    assert parsed_layout['food'] == efood
    assert parsed_layout['bots'] == ebots

def test_legal_layout_with_added_items():
    layout = """
             ######
             # . y#
             #. #x#
             #a# .#
             #  . #
             ######
             """
    added_food = [(1,1), (4,4)]
    added_bots = {'b': (1,4)}
    parsed_layout = parse_layout(layout, food=added_food, bots=added_bots)
    ewalls = []
    for x in range(6):
        for y in range(6):
            if (x == 0 or x == 5) or (y == 0 or y == 5):
                ewalls.append((x,y))
    ewalls.extend([(3, 2),(2, 3)])
    ewalls.sort()
    efood = sorted([(2, 1), (1, 2), (4, 3), (3, 4)]+added_food)
    ebots = [(1, 3), (4, 2), (1, 4), (4, 1)]
    assert parsed_layout['walls'] == ewalls
    assert parsed_layout['food'] == efood
    assert parsed_layout['bots'] == ebots

def test_hole_in_horizontal_border():
    layout = """
             ###### #########
             # ..       .. y#
             #. ######..  #x#
             #  .  .   .  # #
             # #  .   .  .  #
             #a#  ..###### .#
             #b ..       .. #
             ################
             """
    with pytest.raises(ValueError, match=r"Layout must be enclosed by walls.*"):
        parse_layout(layout)

def test_odd_width():
    layout = """
             ###############
             #  .      .. y#
             #. #####..  #x#
             #  .     .  # #
             # #  .  .  .  #
             #a#  .###### .#
             #b ..      .. #
             ###############
             """
    with pytest.raises(ValueError, match=r"Layout width must be even.*"):
        parse_layout(layout)

def test_different_widths():
    layout = """
             ################
             # ..        .. y#
             #. ######..  #x#
             #  .  .   .  # #
             # #  .   .  .  #
             #a#  ..###### .#
             #b ..       .. #
             ################
             """
    with pytest.raises(ValueError, match=r"Layout rows have differing widths.*"):
        parse_layout(layout)

def test_hole_in_vertical_border():
    layout = """
             ################
             # ..       .. y#
             #. ######..  # #
             #  .  .   .  # x
             # #  .   .  .  #
             #a#  ..###### .#
             #b ..       .. #
             ################
             """
    with pytest.raises(ValueError, match=r"Layout must be enclosed by walls.*"):
        parse_layout(layout)

def test_last_row_not_complete():
    layout = """
             ################
             # ..       .. y#
             #. ######..  #x#
             #  .  .   .  # #
             # #  .   .  .  #
             #a#  ..###### .#
             #b ..       .. #
             """
    with pytest.raises(ValueError, match=r"Layout must be enclosed by walls.*"):
        parse_layout(layout)

def test_twice_the_same_bot():
    layout = """
             ################
             # ..       .. y#
             #. ######..  #y#
             #  .  .   .  # #
             # #  .   .  .  #
             #a#  ..###### .#
             #b ..       .. #
             ################
             """
    with pytest.raises(ValueError, match=r"Cannot set bot y to \(14, 2\) .*"):
        parse_layout(layout)

def test_missing_one_bot():
    layout = """
             ################
             # ..       .. y#
             #. ######..  #x#
             #  .  .   .  # #
             # #  .   .  .  #
             #a#  ..###### .#
             #  ..       .. #
             ################
             """
    with pytest.raises(ValueError, match=r"Missing bot\(s\): b"):
        parse_layout(layout)

def test_broken_added_food():
    layout = """
             ######
             # . y#
             #. #x#
             #a# .#
             #b . #
             ######
             """
    added_food = [(10,10)]
    with pytest.raises(ValueError, match=r"food item at \(10, 10\) is .*"):
        parsed_layout = parse_layout(layout, food=added_food)
    added_food = [(2,3)]
    with pytest.raises(ValueError, match=r"food item at \(2, 3\) is .*"):
        parsed_layout = parse_layout(layout, food=added_food)

def test_broken_added_bot():
    layout = """
             ######
             # . y#
             #. #x#
             # # .#
             #b . #
             ######
             """
    added_bots = {'a': (10,10)}
    with pytest.raises(ValueError, match=r"bot a at \(10, 10\) is .*"):
        parsed_layout = parse_layout(layout, bots=added_bots)
    added_bots = {'a':(2,3)}
    with pytest.raises(ValueError, match=r"bot a at \(2, 3\) is .*"):
        parsed_layout = parse_layout(layout, bots=added_bots)

def test_override_bot():
    layout = """
             ######
             # . y#
             #. #x#
             #a# .#
             #b . #
             ######
             """
    added_bots = {'a': (1,1)}
    parsed_layout = parse_layout(layout, bots=added_bots)
    assert parsed_layout['bots'][0] == (1,1)

def test_wrong_bot_names():
    layout = """
             ######
             # . y#
             #. #x#
             #a# .#
             #b . #
             ######
             """
    added_bots = {'e': (1,1)}
    with pytest.raises(ValueError, match=r"Invalid Bot names in .*"):
        parsed_layout = parse_layout(layout, bots=added_bots)
=======
def test_get_random_layout_random_seed():
    name, layout = get_random_layout(size='small', seed=1)
    assert name == 'small_018'

def test_not_enclosed_by_walls():
    illegals = ("""# ###
                   #   #
                   #####""",
               """####
                     #
                  ####""",
              """####
                 #  #
                 ## #""")
    for illegal in illegals:
        with pytest.raises(ValueError):
            parse_single_layout(illegal)

def test_illegal_character():
    illegal_layout = (
        """ #######
            #c    #
            #     #
            #     #
            ####### """)
    with pytest.raises(ValueError):
        out = parse_single_layout(illegal_layout)

def test_illegal_index():
    illegal_layout = (
        """ #######
            #4    #
            #     #
            #     #
            ####### """)
    with pytest.raises(ValueError):
        out = parse_single_layout(illegal_layout)

def test_illegal_walls():
    illegal_layout = (
        """ ###  ##
            #     #
            #     #
            #     #
            ####### """)
    with pytest.raises(ValueError):
        out = parse_single_layout(illegal_layout)

def test_illegal_width():
    illegal_layout = (
        """ #####
            #   #
            #   #
            #   #
            ##### """)
    with pytest.raises(ValueError):
        out = parse_single_layout(illegal_layout)

def test_different_width():
    illegal_layout = (
        """ #######
            #      #
            #     #
            #     #
            ####### """)
    with pytest.raises(ValueError):
        out = parse_single_layout(illegal_layout)

def test_combined_layouts():
    layouts = """####
                 #  #
                 ####
                 ####
                 #  #
                 ####
                 ####
                 #  #
                 ####"""
    from_combined = parse_layout(layouts)
    from_single = parse_single_layout(layouts)
    assert from_combined == from_single

def test_combined_layouts_empty_lines():
    layouts = """
                 ####
                 #  #
                 ####

                 ####
                 #  #
                 ####

                 ####
                 #  #
                 ####"""
    from_combined = parse_layout(layouts)
    from_single = parse_single_layout(layouts)
    assert from_combined == from_single

def test_duplicate_bots_forbidden():
    layouts = """
                 ####
                 #11#
                 ####
                 """
    with pytest.raises(ValueError):
        parse_layout(layouts)

@pytest.mark.xfail
def test_duplicate_bots_forbidden_multiple():
    layouts = """
                 ####
                 # 1#
                 ####

                 ####
                 #1 #
                 ####
                 """
    with pytest.raises(ValueError):
        parse_layout(layouts)

def test_duplicate_bots_allowed():
    layouts = """
                 ####
                 # 1#
                 ####

                 ####
                 # 1#
                 ####
                 """
    parsed_layout = parse_layout(layouts)
    assert parsed_layout['bots'][1] == (2, 1)

def test_combined_layouts_broken_lines():
    layouts = """
                 ####
                 #  #

                 ####
                 #  #
                 ####

                 ####
                 #  #
                 ####"""
    with pytest.raises(ValueError):
        from_combined = parse_layout(layouts)
>>>>>>> 06f196d8

def test_roundtrip():
    input_layout =  """ ########
                        #a  .  #
                        #b    x#
                        #  .  y#
                        ########
                        """

    expected_layout = \
"""########
#a  .  #
#b    x#
#  .  y#
########
"""
    layout = parse_layout(input_layout)
    out = layout_as_str(**layout)
    assert out == dedent(expected_layout)
    layout = parse_layout(out)
    out = layout_as_str(**layout)
    assert out == dedent(expected_layout)

def test_empty_lines():
    simple_layout_1 = (
        """ ####
            #ax#
            #by#
            #. #
        #### """)

    simple_layout_2 = (
        """

            ####
            #ax#
            #by#
            #. #
            ####

            """)
    layout1 = parse_layout(simple_layout_1)
    layout2 = parse_layout(simple_layout_2)
    assert layout1 == layout2


@pytest.mark.parametrize('pos, legal_positions', [
    ((2, 2), {(2, 1), (2, 3), (1, 2), (3, 2), (2, 2)}),
    ((1, 1), {(1, 2), (2, 1), (1, 1)}),
    ((4, 2), {(4, 2), (4, 1), (4, 3), (3, 2)}),
    ((4, 1), {(4, 2), (4, 1)})
])
def test_legal_positions(pos, legal_positions):
    test_layout = (
        """ ######
            #a # #
            #b   #
            #xy  #
            ###### """)
    parsed = parse_layout(test_layout)
    assert set(get_legal_positions(parsed['walls'], pos)) == legal_positions


@pytest.mark.parametrize('pos', [
    (0, 0),
    (0, 1),
    (-1, 0),
    (7, 7),
    (3, 1)
])
def test_legal_positions_fail(pos):
    test_layout = (
        """ ######
            #a # #
            #b   #
            #yx  #
            ###### """)
    parsed = parse_layout(test_layout)
    with pytest.raises(ValueError):
        get_legal_positions(parsed['walls'], pos)


def test_load():
    layout1="""
        ########
        # ###ya#
        #bx ...#
        ########
    """
<<<<<<< HEAD
    layout = parse_layout(layout1)
    assert layout['bots'] == [(6, 1), (2, 2), (1, 2),(5, 1)]
=======
    Test if team-style layout can be converted to server-style layout.

    Uses this layout:
>>>>>>> 06f196d8

def test_bots_in_same_position():
    layout_str = """
        ########
        # ###  #
        # . ...#
        ########
    """
    bot_dict = {"a": (1, 1),
                "b": (1, 1),
                "x": (1, 1),
                "y": (1, 1)}
    layout = parse_layout(layout_str, bots=bot_dict)
    assert layout['bots'] == [(1, 1), (1, 1), (1, 1),(1, 1)]<|MERGE_RESOLUTION|>--- conflicted
+++ resolved
@@ -39,7 +39,10 @@
     layout2 = get_layout_by_name(name)
     assert layout == layout2
 
-<<<<<<< HEAD
+def test_get_random_layout_random_seed():
+    name, layout = get_random_layout(size='small', seed=1)
+    assert name == 'small_018'
+
 def test_legal_layout():
     layout = """
              ######
@@ -242,157 +245,6 @@
     added_bots = {'e': (1,1)}
     with pytest.raises(ValueError, match=r"Invalid Bot names in .*"):
         parsed_layout = parse_layout(layout, bots=added_bots)
-=======
-def test_get_random_layout_random_seed():
-    name, layout = get_random_layout(size='small', seed=1)
-    assert name == 'small_018'
-
-def test_not_enclosed_by_walls():
-    illegals = ("""# ###
-                   #   #
-                   #####""",
-               """####
-                     #
-                  ####""",
-              """####
-                 #  #
-                 ## #""")
-    for illegal in illegals:
-        with pytest.raises(ValueError):
-            parse_single_layout(illegal)
-
-def test_illegal_character():
-    illegal_layout = (
-        """ #######
-            #c    #
-            #     #
-            #     #
-            ####### """)
-    with pytest.raises(ValueError):
-        out = parse_single_layout(illegal_layout)
-
-def test_illegal_index():
-    illegal_layout = (
-        """ #######
-            #4    #
-            #     #
-            #     #
-            ####### """)
-    with pytest.raises(ValueError):
-        out = parse_single_layout(illegal_layout)
-
-def test_illegal_walls():
-    illegal_layout = (
-        """ ###  ##
-            #     #
-            #     #
-            #     #
-            ####### """)
-    with pytest.raises(ValueError):
-        out = parse_single_layout(illegal_layout)
-
-def test_illegal_width():
-    illegal_layout = (
-        """ #####
-            #   #
-            #   #
-            #   #
-            ##### """)
-    with pytest.raises(ValueError):
-        out = parse_single_layout(illegal_layout)
-
-def test_different_width():
-    illegal_layout = (
-        """ #######
-            #      #
-            #     #
-            #     #
-            ####### """)
-    with pytest.raises(ValueError):
-        out = parse_single_layout(illegal_layout)
-
-def test_combined_layouts():
-    layouts = """####
-                 #  #
-                 ####
-                 ####
-                 #  #
-                 ####
-                 ####
-                 #  #
-                 ####"""
-    from_combined = parse_layout(layouts)
-    from_single = parse_single_layout(layouts)
-    assert from_combined == from_single
-
-def test_combined_layouts_empty_lines():
-    layouts = """
-                 ####
-                 #  #
-                 ####
-
-                 ####
-                 #  #
-                 ####
-
-                 ####
-                 #  #
-                 ####"""
-    from_combined = parse_layout(layouts)
-    from_single = parse_single_layout(layouts)
-    assert from_combined == from_single
-
-def test_duplicate_bots_forbidden():
-    layouts = """
-                 ####
-                 #11#
-                 ####
-                 """
-    with pytest.raises(ValueError):
-        parse_layout(layouts)
-
-@pytest.mark.xfail
-def test_duplicate_bots_forbidden_multiple():
-    layouts = """
-                 ####
-                 # 1#
-                 ####
-
-                 ####
-                 #1 #
-                 ####
-                 """
-    with pytest.raises(ValueError):
-        parse_layout(layouts)
-
-def test_duplicate_bots_allowed():
-    layouts = """
-                 ####
-                 # 1#
-                 ####
-
-                 ####
-                 # 1#
-                 ####
-                 """
-    parsed_layout = parse_layout(layouts)
-    assert parsed_layout['bots'][1] == (2, 1)
-
-def test_combined_layouts_broken_lines():
-    layouts = """
-                 ####
-                 #  #
-
-                 ####
-                 #  #
-                 ####
-
-                 ####
-                 #  #
-                 ####"""
-    with pytest.raises(ValueError):
-        from_combined = parse_layout(layouts)
->>>>>>> 06f196d8
 
 def test_roundtrip():
     input_layout =  """ ########
@@ -482,14 +334,8 @@
         #bx ...#
         ########
     """
-<<<<<<< HEAD
     layout = parse_layout(layout1)
     assert layout['bots'] == [(6, 1), (2, 2), (1, 2),(5, 1)]
-=======
-    Test if team-style layout can be converted to server-style layout.
-
-    Uses this layout:
->>>>>>> 06f196d8
 
 def test_bots_in_same_position():
     layout_str = """
