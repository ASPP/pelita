--- conflicted
+++ resolved
@@ -1,11 +1,9 @@
 # -*- coding: utf-8 -*-
 
 import unittest
-from numbers import Number
 import json
 from pelita.containers import *
 from pelita.messaging.json_convert import json_converter
-from pelita.datamodel import Wall, Free, Food
 
 class TestMesh(unittest.TestCase):
 
@@ -154,139 +152,4 @@
 
         m_json = json_converter.dumps(m)
 
-        self.assertEqual(json_converter.loads(m_json), m_no_tuple)
-<<<<<<< HEAD
-
-
-class TestTypeAwareList(unittest.TestCase):
-
-    def test_eq_repr(self):
-        tal = TypeAwareList([1, 2.0, 3+1j], base_class=Number)
-        tal2 = TypeAwareList([1, 2.0, 3+1j], base_class=Number)
-        tal3 = TypeAwareList([], base_class=Number)
-        self.assertEqual(tal, tal2)
-        self.assertEqual(tal, eval(repr(tal)))
-        self.assertNotEqual(tal, tal3)
-        self.assertNotEqual(None, tal)
-        self.assertNotEqual(tal, None)
-
-    def test_contains(self):
-        tal = TypeAwareList([1, [], {}])
-        self.assertTrue(1 in tal)
-        self.assertTrue(int in tal)
-        self.assertTrue([] in tal)
-        self.assertTrue(list in tal)
-        self.assertTrue({} in tal)
-        self.assertTrue(dict in tal)
-        self.assertFalse(set() in tal)
-        self.assertFalse(set in tal)
-
-    def test_index(self):
-        tal = TypeAwareList([1, [], {}])
-        self.assertEqual(tal.index(1), 0)
-        self.assertEqual(tal.index(int), 0)
-        self.assertEqual(tal.index([]), 1)
-        self.assertEqual(tal.index(list), 1)
-        self.assertEqual(tal.index({}), 2)
-        self.assertEqual(tal.index(dict), 2)
-        self.assertRaises(ValueError, tal.index, set)
-        self.assertRaises(ValueError, tal.index, set())
-
-    def test_filter_types(self):
-        tal = TypeAwareList([1, 2, [], {}, 1, [], 3])
-        self.assertEqual(tal.filter_type(int), [1, 2, 1, 3])
-        self.assertEqual(tal.filter_type(list), [[], []])
-        self.assertEqual(tal.filter_type(dict), [{}])
-        self.assertEqual(tal.filter_type(set), [])
-
-        self.assertRaises(TypeError, tal.filter_type, 1)
-        self.assertRaises(TypeError, tal.filter_type, list())
-
-        # needs to raise for empty list as well
-        tal = TypeAwareList([])
-        self.assertRaises(TypeError, tal.filter_type, 1)
-        self.assertRaises(TypeError, tal.filter_type, list())
-
-    def test_remove_types(self):
-        tal = TypeAwareList([1, 2, [], {}, 1, [], 3])
-        tal.remove_type(int)
-        self.assertEqual(list(tal), [[], {}, []])
-
-        tal = TypeAwareList([1, 2, [], {}, 1, [], 3])
-        tal.remove_type(list)
-        self.assertEqual(list(tal), [1, 2, {}, 1, 3])
-
-        tal = TypeAwareList([1, 2, [], {}, 1, [], 3])
-        tal.remove_type(dict)
-        self.assertEqual(list(tal), [1, 2, [], 1, [], 3])
-
-        tal = TypeAwareList([1, 2, [], {}, 1, [], 3])
-        tal.remove_type(set)
-        self.assertEqual(list(tal), [1, 2, [], {}, 1, [], 3])
-
-        tal = TypeAwareList([])
-        tal.remove_type(int)
-        self.assertEqual(list(tal), [])
-
-        tal = TypeAwareList([1, 2, [], {}, 1, [], 3])
-        self.assertRaises(TypeError, tal.remove_type, 1)
-        self.assertRaises(TypeError, tal.remove_type, list())
-
-        tal = TypeAwareList([])
-        self.assertRaises(TypeError, tal.remove_type, 1)
-        self.assertRaises(TypeError, tal.remove_type, list())
-
-    def test_insert_types(self):
-        class A(object):
-            pass
-
-        class B(A):
-            pass
-
-        class C(B):
-            pass
-
-        class D(object):
-            pass
-
-        tal = TypeAwareList(base_class=A)
-        a, b, c, d = A(), B(), C(), D()
-        tal.append(a)
-        tal.append(b)
-        tal.append(c)
-
-        self.assertRaises(ValueError, tal.append, 1)
-        self.assertRaises(ValueError, tal.append, d)
-        self.assertRaises(ValueError, tal.__setitem__, 0, d)
-
-        self.assertEqual(list(tal), [a, b, c])
-        tal[0] = b
-        self.assertEqual(list(tal), [b, b, c])
-
-    def test_base_class(self):
-        self.assertRaises(TypeError, TypeAwareList, base_class=1)
-        self.assertRaises(TypeError, TypeAwareList, base_class=list())
-
-        tal = TypeAwareList([1, 2, 3], base_class=int)
-        self.assertEqual(list(tal), [1, 2, 3])
-
-        self.assertRaises(ValueError, TypeAwareList, [1, []], base_class=list)
-
-    def test_json(self):
-        tal = [Wall, Free, Food]
-        tal_json = json_converter.dumps(tal)
-        self.assertEqual(json_converter.loads(tal_json), tal)
-
-        class A(object):
-            pass
-
-        tal = TypeAwareList([], base_class=A)
-        tal_json = json_converter.dumps(tal)
-        self.assertRaises(AttributeError, json_converter.loads, tal_json)
-
-        # test base_class=None
-        tal = TypeAwareList([], base_class=None)
-        tal_json = json_converter.dumps(tal)
-        self.assertEqual(json_converter.loads(tal_json), tal)
-=======
->>>>>>> 2e66eaf3
+        self.assertEqual(json_converter.loads(m_json), m_no_tuple)