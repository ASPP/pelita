--- conflicted
+++ resolved
@@ -8,11 +8,7 @@
 
 # the legal chars for a basic CTFUniverse
 # see also: create_CTFUniverse factory.
-<<<<<<< HEAD
 layout_chars = maze_components
-=======
-layout_chars = [Wall, Free, Food]
->>>>>>> 2e66eaf3
 
 class TestStaticmethods(unittest.TestCase):
 
@@ -345,7 +341,6 @@
         maze = Maze(2, 1, data=["#", " ."])
         self.assertEqual(maze, eval(repr(maze)))
 
-<<<<<<< HEAD
     def test_is_always_sorted_and_unique(self):
         maze_1 = Maze(2, 1, data=["#", " ."])
         maze_2 = Maze(2, 1, data=["#", ". "])
@@ -357,63 +352,6 @@
         self.assertEqual(maze_1[0,0], "abcd")
         self.assertEqual(maze_1[1,0], "abcd")
 
-class TestUniverseEvent(unittest.TestCase):
-
-    def test_eq_repr(self):
-        bot_moves = BotMoves(0, (0, 0), (1, 0))
-        self.assertEqual(bot_moves, BotMoves(0, (0, 0), (1, 0)))
-        self.assertEqual(bot_moves, eval(repr(bot_moves)))
-
-        bot_eats = BotEats(1, (0, 0))
-        self.assertEqual(bot_eats, BotEats(1, (0, 0)))
-        self.assertEqual(bot_eats, eval(repr(bot_eats)))
-
-        food_eaten = FoodEaten((0, 0))
-        self.assertEqual(food_eaten, FoodEaten((0, 0)))
-        self.assertEqual(food_eaten, eval(repr(food_eaten)))
-
-        bot_destroyed = BotDestroyed(0, (0, 0), (0, 1), (0, 0), 1, (0, 1), (0, 1))
-        self.assertEqual(bot_destroyed,
-                BotDestroyed(0, (0, 0), (0, 1), (0, 0), 1, (0, 1), (0, 1)))
-        self.assertEqual(bot_destroyed, eval(repr(bot_destroyed)))
-
-        team_score_change = TeamScoreChange(0, 1, 2)
-        self.assertEqual(team_score_change, TeamScoreChange(0, 1, 2))
-        self.assertEqual(team_score_change, eval(repr(team_score_change)))
-
-        team_wins = TeamWins(0)
-        self.assertEqual(team_wins, TeamWins(0))
-        self.assertEqual(team_wins, eval(repr(team_wins)))
-
-        timeout_event = TimeoutEvent(0)
-        self.assertEqual(timeout_event, TimeoutEvent(0))
-        self.assertEqual(timeout_event, eval(repr(timeout_event)))
-
-        game_draw = GameDraw()
-        self.assertEqual(game_draw, GameDraw())
-        self.assertEqual(game_draw, eval(repr(game_draw)))
-
-    def test_json(self):
-        reconvert = lambda event: json_converter.loads(json_converter.dumps(event))
-
-        bot_moves = BotMoves(0, (0, 0), (1, 0))
-        self.assertEqual(bot_moves, reconvert(bot_moves))
-        bot_eats = BotEats(1, (0, 0))
-        self.assertEqual(bot_eats, reconvert(bot_eats))
-        food_eaten = FoodEaten((0, 0))
-        self.assertEqual(food_eaten, reconvert(food_eaten))
-        bot_destroyed = BotDestroyed(0, (0, 0), (0, 1), (0, 0), 1, (0, 1), (0, 1))
-        self.assertEqual(bot_destroyed, reconvert(bot_destroyed))
-        team_score_change = TeamScoreChange(0, 1, 2)
-        self.assertEqual(team_score_change, reconvert(team_score_change))
-        team_wins = TeamWins(0)
-        self.assertEqual(team_wins, reconvert(team_wins))
-        timeout_event = TimeoutEvent(0)
-        self.assertEqual(timeout_event, reconvert(timeout_event))
-        game_draw = GameDraw()
-        self.assertEqual(game_draw, reconvert(game_draw))
-=======
->>>>>>> 2e66eaf3
 
 class TestCTFUniverse(unittest.TestCase):
 
